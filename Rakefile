# Build file for WebDriver. I wonder if this could be run with JRuby?

require 'rake'
require 'rake/testtask'
require 'rake/rdoctask'

require 'rake-tasks/zip.rb'
require 'rake-tasks/c.rb'
require 'rake-tasks/checks.rb'
require 'rake-tasks/java.rb'
require 'rake-tasks/mozilla.rb'

task :default => [:test]

# TODO(simon): All "outs" should be arrays

jar(:name => "common",
    :src  => [ "common/src/java/**/*.java" ],
    :zip  => true,
    :out  => "webdriver-common.jar")

jar(:name => "test_common",
    :src  => [ "common/test/java/**/*.java" ],
<<<<<<< HEAD
    :deps => [
               :common,
               "common/lib/buildtime/*.jar"
             ],
=======
    :deps => [ 
               :common,
               "common/lib/buildtime/*.jar"
             ],
    :resources => [ "common/test/java/org/openqa/selenium/messages.properties" => "org/openqa/selenium/messages.properties" ],
>>>>>>> 2356c932
    :out  => "webdriver-common-test.jar")

jar(:name => "htmlunit",
    :src  => [ "htmlunit/src/java/**/*.java" ],
<<<<<<< HEAD
    :deps => [
               :common,
               "htmlunit/lib/runtime/*.jar"
             ],
    :zip  => true,
=======
    :deps => [ 
               :common,
               "htmlunit/lib/runtime/*.jar"
             ],
    :zip  => true,             
>>>>>>> 2356c932
    :out  => "webdriver-htmlunit.jar")

test_java(:name => "test_htmlunit",
          :src  => [ "htmlunit/test/java/**/*.java" ],
          :deps => [
                     :htmlunit,
                     :test_common,
                   ],
          :out  => "webdriver-htmlunit-test.jar")

dll(:name => "ie_dll",
    :src  => [ "common/src/cpp/webdriver-interactions/**/*", "jobbie/src/cpp/InternetExplorerDriver/**/*" ],
    :solution => "WebDriver.sln",
    :out  => [ "Win32/Release/InternetExplorerDriver.dll", "x64/Release/InternetExplorerDriver.dll" ],
    :prebuilt => "jobbie/prebuilt",
    :spoof => true)  # Dump "spoof" files in the right place if you can't build

jar(:name => "ie",
    :src  => [ "jobbie/src/java/**/*.java" ],
    :deps => [
               :common,
               :ie_dll,
               "jobbie/lib/runtime/*.jar"
             ],
    :resources => [
               {"Win32/Release/InternetExplorerDriver.dll" => "x86/InternetExplorerDriver.dll"},
               {"x64/Release/InternetExplorerDriver.dll" => "amd64/InternetExplorerDriver.dll"},
             ],
<<<<<<< HEAD
    :zip  => true,
=======
    :zip  => true,             
>>>>>>> 2356c932
    :out  => "webdriver-ie.jar")
task :jobbie => :ie

test_java(:name => "test_ie",
          :src  => [ "jobbie/test/java/**/*.java" ],
          :deps => [
                     :ie,
                     :test_common
                   ],
          :run  => windows?,
          :out  => "webdriver-ie-test.jar")
<<<<<<< HEAD
task :test_jobbie => :test_ie
=======
task :test_jobbie => :test_ie                  
>>>>>>> 2356c932

xpt(:name => "events_xpt",
    :src  => [ "firefox/src/cpp/webdriver-firefox/nsINativeEvents.idl" ],
    :prebuilt => "firefox/prebuilt",
<<<<<<< HEAD
    :out  => "nsINativeEvents.xpt")

xpt(:name => "commandProcessor_xpt",
    :src => [ "firefox/src/extension/components/nsICommandProcessor.idl" ],
    :prebuilt => "firefox/prebuilt",
    :out => "nsICommandProcessor.xpt")

xpi(:name => "firefox_xpi",
    :src  => [ "firefox/src/extension" ],
    :deps => [
	       :commandProcessor_xpt,
=======
    :out  => "nsINativeEvents.xpt")    

xpi(:name => "firefox_xpi",
    :src  => [ "firefox/src/extension" ],
    :deps => [ 
>>>>>>> 2356c932
               :events_xpt,
               :firefox_dll,
               :libwebdriver_firefox,
             ],
    :resources => [
<<<<<<< HEAD
	            { "nsICommandProcessor.xpt" => "components/nsICommandProcessor.xpt" },
=======
>>>>>>> 2356c932
                    { "nsINativeEvents.xpt" => "components/nsINativeEvents.xpt" },
                    { "Win32/Release/webdriver-firefox.dll" => "platform/WINNT_x86-msvc/components/webdriver-firefox.dll" },
                    { "linux/Release/libwebdriver-firefox.so" => "platform/Linux_x86-gcc3/components/libwebdriver-firefox.so" },
                    { "linux64/Release/libwebdriver-firefox.so" => "platform/Linux_x86_64-gcc3/components/libwebdriver-firefox.so" },
                  ],
    :out  => "webdriver-extension.zip")

dll(:name => "firefox_dll",
    :src  => [ "common/src/cpp/webdriver-interactions/**/*", "jobbie/src/cpp/webdriver-firefox/**/*" ],
    :solution => "WebDriver.sln",
    :out  => [ "Win32/Release/webdriver-firefox.dll" ],
    :deps  => [ 
                :events_xpt,
              ],
    :prebuilt => "firefox/prebuilt",
    :spoof => true)  # Dump "spoof" files in the right place if you can't build

dll(:name => "libnoblur_so_64",
    :src  => FileList['firefox/src/cpp/linux-specific/*.c'],
    :arch => "amd64",
    :prebuilt => "firefox/prebuilt",
<<<<<<< HEAD
    :out  => "linux64/Release/x_ignore_nofocus.so")
=======
    :out  => "linux64/Release/x_ignore_nofocus64.so")
>>>>>>> 2356c932

dll(:name => "libnoblur_so",
    :src  => FileList['firefox/src/cpp/linux-specific/*.c'],
    :arch => "i386",
    :prebuilt => "firefox/prebuilt",
    :out  => "linux/Release/x_ignore_nofocus.so")

task :libnoblur => [:libnoblur_so, :libnoblur_so_64]

gecko_sdk = "third_party/gecko-1.9.0.11/linux/"

dll(:name => "libwebdriver_firefox_so",
    :src  => FileList.new('common/src/cpp/webdriver-interactions/*_linux.cpp') +
             FileList.new('firefox/src/cpp/webdriver-firefox/*.cpp'),
    :arch => "i386",
    :args => " -DXPCOM_GLUE  -DXPCOM_GLUE_USE_NSPR -I common/src/cpp/webdriver-interactions -I #{gecko_sdk}include -I /usr/include/nspr " + "`pkg-config gtk+-2.0 --cflags`",
    :link_args => "-fno-rtti -fno-exceptions -shared  -fPIC -L/usr/lib32 -L#{gecko_sdk}lib -L#{gecko_sdk}bin -Wl,-rpath-link,#{gecko_sdk}bin -lxpcomglue_s -lxpcom -lnspr4 -lrt " + "`pkg-config gtk+-2.0 --libs`",
    :prebuilt => "firefox/prebuilt",
    :out  => "linux/Release/libwebdriver-firefox.so")

# There is no official 64 bit gecko SDK. Fall back to trying to use the one on 
# system, but be ready for this to fail. I have a Ubuntu machine, so that's 
# what I'm basing this on. I understand that's a Bad Idea

gecko_devels = FileList.new("/usr/lib/xulrunner-devel-1.9.*/sdk")
local_gecko = gecko_devels.empty? ? "" : gecko_devels.to_a[0] + "/" 

dll(:name => "libwebdriver_firefox_so64",
    :src  => FileList.new('common/src/cpp/webdriver-interactions/*_linux.cpp') + FileList.new('firefox/src/cpp/webdriver-firefox/native_events.cpp'),
    :arch => "amd64",
    :args => " -DXPCOM_GLUE  -DXPCOM_GLUE_USE_NSPR -fPIC -fshort-wchar -I common/src/cpp/webdriver-interactions -I #{local_gecko}include -I /usr/include/nspr `pkg-config gtk+-2.0 --cflags` ",
<<<<<<< HEAD
    :link_args => "-Wall -Os -L#{local_gecko}lib -L#{local_gecko}bin -Wl,-rpath-link,#{local_gecko}bin -lxpcomglue_s -lxpcom -lnspr4 -lrt `pkg-config gtk+-2.0 --libs` -fno-rtti -fno-exceptions -shared  -fPIC",
=======
    :link_args => "-Wall -Os -L#{local_gecko}lib -L{local_gecko}bin -Wl,-rpath-link,#{local_gecko}bin -lxpcomglue_s -lxpcom -lnspr4 -lrt `pkg-config gtk+-2.0 --libs` -fno-rtti -fno-exceptions -shared  -fPIC",
>>>>>>> 2356c932
    :prebuilt => "firefox/prebuilt",
    :out  => "linux64/Release/libwebdriver-firefox.so")

task :libwebdriver_firefox => [:libwebdriver_firefox_so, :libwebdriver_firefox_so64]

jar(:name => "firefox",
    :src  => [ "firefox/src/java/**/*.java" ],
    :deps => [
               :common,
               :firefox_xpi,
               :libnoblur,
               "firefox/lib/runtime/*.jar"
             ],
    :resources => [ 
                    "webdriver-extension.zip",
                    { "linux/Release/x_ignore_nofocus.so" => "x86/x_ignore_nofocus.so" },
<<<<<<< HEAD
                    { "linux64/Release/x_ignore_nofocus.so" => "amd64/x_ignore_nofocus.so" }
                  ],
    :zip  => true,
=======
                    { "linux64/Release/x_ignore_nofocus64.so" => "amd64/x_ignore_nofocus64.so" }
                  ],
    :zip  => true,    
>>>>>>> 2356c932
    :out  => "webdriver-firefox.jar")

test_java(:name => "test_firefox",
          :src  => [ "firefox/test/java/**/*.java" ],
          :deps => [
                     :firefox,
                     :test_common,
                   ],
          :out  => "webdriver-firefox-test.jar")

jar(:name => "selenium",
    :src  => [ "selenium/src/java/**/*.java" ],
    :deps => [
               :ie,
               :firefox,
               :support,
               "selenium/lib/runtime/*.jar"
             ],
    :resources => [
                    { "selenium/src/java/org/openqa/selenium/internal/injectableSelenium.js", "org/openqa/selenium/internal/injectableSelenium.js" },
                    { "selenium/src/java/org/openqa/selenium/internal/htmlutils.js", "org/openqa/selenium/internal/htmlutils.js" }
                  ],
<<<<<<< HEAD
    :zip  => true,
    :out => "webdriver-selenium.jar" )

=======
    :zip  => true,                  
    :out => "webdriver-selenium.jar" )
    
>>>>>>> 2356c932
test_java(:name => "test_selenium",
          :src  => [ "selenium/test/java/**/*.java" ],
          :deps => [
                     :test_common,
                     :htmlunit,
                     :selenium,
                     "selenium/lib/buildtime/*.jar",
                   ],
          :main => "org.testng.TestNG",
          :args => "selenium/test/java/webdriver-selenium-suite.xml",
          :out  => "webdriver-selenium-test.jar")

jar(:name => "support",
    :src  => [ "support/src/java/**/*.java" ],
    :deps => [
               :common,
               "support/lib/runtime/*.jar"
             ],
<<<<<<< HEAD
    :zip  => true,
    :out  => "webdriver-support.jar")

=======
    :zip  => true,             
    :out  => "webdriver-support.jar")
    
>>>>>>> 2356c932
test_java(:name => "test_support",
          :src  => [ "support/test/java/**/*.java" ],
          :deps => [
                     :support,
                     :test_common,
                   ],
          :out  => "webdriver-support-test.jar")

jar(:name => "remote_client",
    :src  => [ "remote/client/src/java/**/*.java", "remote/common/src/java/**/*.java" ],
    :deps => [
               :common,
               "remote/common/lib/runtime/*.jar",
               "remote/client/lib/runtime/*.jar",
             ],
<<<<<<< HEAD
    :zip  => true,
    :out  => "webdriver-remote-client.jar")

=======
    :zip  => true,             
    :out  => "webdriver-remote-client.jar")
    
>>>>>>> 2356c932
jar(:name => "remote_server",
    :src  => [ "remote/server/src/java/**/*.java", "remote/common/src/java/**/*.java" ],
    :deps => [
               :htmlunit,
               :ie,
               :firefox,
               :support,
               "remote/common/lib/runtime/*.jar",
               "remote/server/lib/runtime/*.jar"
             ],
    :out  => "webdriver-remote-server.jar")

test_java(:name => "test_remote",
<<<<<<< HEAD
          :src  => [
=======
          :src  => [ 
>>>>>>> 2356c932
                     "remote/common/test/java/**/*.java",
                     "remote/client/test/java/**/*.java",
                     "remote/server/test/java/**/*.java"
                   ],
          :deps => [
                     :test_common,
                     :remote_client,
                     :remote_server
                   ],
          :out => "webdriver-remote-test.jar")

task :remote => [:remote_server, :remote_client]
<<<<<<< HEAD

jar(:name => "jsapi",
    :src => [ "remote/server/test/java/**/JsApiTestServer.java" ],
    :deps => [ :firefox, :test_common ],
    :out => "webdriver-jsapi.jar")

test_java(:name => "test_jsapi",
          :src => [ "remote/server/test/java/**/JsApiTestSuite.java" ],
          :deps => [ :jsapi ],
          :out  => "webdriver-jsapi-test.jar")

task :build => [:common, :htmlunit, :firefox, :ie, :iphone, :support, :remote, :selenium]
task :test => [:test_htmlunit, :test_firefox, :test_ie, :test_iphone, :test_support, :test_remote, :test_selenium, :test_jsapi]

=======
task :build => [:common, :htmlunit, :firefox, :ie, :iphone, :support, :remote, :selenium]
task :test => [:test_htmlunit, :test_firefox, :test_ie, :test_iphone, :test_support, :test_remote, :test_selenium]



dll(:name => "chrome_dll",
    :src  => [ "common/src/cpp/webdriver-interactions/**/*", "chome/src/cpp/**/*.*" ],
    :solution => "WebDriver.sln",
    :out  => [ "Win32/Release/npchromedriver.dll", "x64/Release/npchromedriver.dll" ],
    :prebuilt => "chrome/prebuilt")

xpi(:name => "chrome_extension",
    :src  => [ "chrome/src/extension" ],
    :deps => [ :chrome_dll ],
    :resources => [
                     { "Win32/Release/npchromedriver.dll" => "npchromedriver.dll" }
                  ],
    :out => "chrome-extension.zip")

xpi(:name => "firefox_xpi",
    :src  => [ "firefox/src/extension" ],
    :deps => [ 
               :events_xpt,
               :firefox_dll,
               :libwebdriver_firefox,
             ],
    :resources => [
                    { "nsINativeEvents.xpt" => "components/nsINativeEvents.xpt" },
                    { "Win32/Release/webdriver-firefox.dll" => "platform/WINNT_x86-msvc/components/webdriver-firefox.dll" },
                    { "linux/Release/libwebdriver-firefox.so" => "platform/Linux_x86-gcc3/components/libwebdriver-firefox.so" },
                    { "linux64/Release/libwebdriver-firefox.so" => "platform/Linux_x86_64-gcc3/components/libwebdriver-firefox.so" },
                  ],
    :out  => "webdriver-extension.zip")
    
jar(:name => "chrome",
    :src  => [ "chrome/src/java/**/*.java" ],
    :deps => [
               :common,
               :remote_client,
               :chrome_extension
             ],
    :resources => [ "chrome-extension.zip" ],
    :zip  => true,
    :out  => "webdriver-chrome.jar")

test_java(:name => "test_chrome",
          :src  => [ "chrome/test/java/**/*.java" ],
          :deps => [
                     :chrome,
                     :test_common,
                     :test_remote
                   ],
          :out  => "webdriver-chrome-test.jar")
    
>>>>>>> 2356c932
task :clean do
  rm_rf 'build/'
end

task :javadocs => [:common, :firefox, :htmlunit, :jobbie, :remote, :support] do
  mkdir_p "build/javadoc"
   sourcepath = ""
   classpath = "support/lib/runtime/hamcrest-all-1.1.jar"
   %w(common firefox jobbie htmlunit support remote/common remote/client).each do |m|
     sourcepath += ":#{m}/src/java"
   end
   cmd = "javadoc -d build/javadoc -sourcepath #{sourcepath} -classpath #{classpath} -subpackages org.openqa.selenium"
  sh cmd
end

task :test_firefox_py => :test_firefox do
  if python? then
    sh "python py_test.py", :verbose => true
  end
end

task :iphone => [:iphone_server, :iphone_client]

# Place-holder tasks
task :iphone_client
task :test_iphone_client
task :test_iphone => [:test_iphone_server, :test_iphone_client, :remote_client]

#### iPhone ####
task :iphone_server => FileList['iphone/src/objc/**'] do
  if iPhoneSDKPresent? then
    puts "Building iWebDriver iphone app"
    sh "cd iphone && xcodebuild -sdk iphonesimulator2.2 ARCHS=i386 -target iWebDriver >/dev/null", :verbose => false
  else
    puts "XCode not found. Not building the iphone driver."
  end
end

# This does not depend on :iphone_server because the dependancy is specified in xcode
task :test_iphone_server do
  if iPhoneSDKPresent? then
    sh "cd iphone && xcodebuild -sdk iphonesimulator2.2 ARCHS=i386 -target Tests"
  else
    puts "XCode not found. Not testing the iphone driver."
  end
end

def version
  `svn info | grep Revision | awk -F: '{print $2}' | tr -d '[:space:]' | tr -d '\n'`
end

task :remote_release => [:remote] do
  mkdir_p "build/dist/remote_client"

  cp 'remote/build/webdriver-remote-client.jar', 'build/dist/remote_client'
  cp 'remote/build/webdriver-remote-common.jar', 'build/dist/remote_client'
  cp 'common/build/webdriver-common.jar', 'build/dist/remote_client'

  cp Dir.glob('remote/common/lib/runtime/*.jar'), 'build/dist/remote_client'
  cp Dir.glob('remote/client/lib/runtime/*.jar'), 'build/dist/remote_client'

  sh "cd build/dist && zip -r webdriver-remote-client-#{version}.zip remote_client/*"
  rm_rf "build/dist/remote_client"

  mkdir_p "build/dist/remote_server"

  cp 'remote/build/webdriver-remote-server.jar', 'build/dist/remote_server'
  cp 'remote/build/webdriver-remote-common.jar', 'build/dist/remote_server'
  cp 'common/build/webdriver-common.jar', 'build/dist/remote_server'

  cp Dir.glob('remote/common/lib/runtime/*.jar'), 'build/dist/remote_server'
  cp Dir.glob('remote/server/lib/runtime/*.jar'), 'build/dist/remote_server'

  rm Dir.glob('build/dist/remote_server/servlet*.jar')

  sh "cd build/dist && zip -r webdriver-remote-server-#{version}.zip remote_server/*"
  rm_rf "build/dist/remote_server"
end

# TODO(simon): This should pick up the "out" files from the deps
uber_jar(:name => "all",
         :src  => [
<<<<<<< HEAD
                    "build/webdriver-common.jar",
                    "build/webdriver-htmlunit.jar",
                    "build/webdriver-firefox.jar",
=======
                    "build/webdriver-htmlunit.jar",
                    "build/webdriver-firefox.jar",                    
>>>>>>> 2356c932
                    "build/webdriver-ie.jar",
                    "build/webdriver-remote-client.jar",
                    "build/webdriver-support.jar",
                  ],
         :deps => [
<<<<<<< HEAD
                    :common,
=======
>>>>>>> 2356c932
                    :htmlunit,
                    :ie,
                    :firefox,
                    :remote_client,
                    :support
                  ],
         :out  => "webdriver-all.jar")
<<<<<<< HEAD

zip(:name => "all_zip",
    :src  => [
               "build/webdriver-all.jar",
             ] +
=======
         
zip(:name => "all_zip",
    :src  => [
               "build/webdriver-all.jar",
             ] + 
>>>>>>> 2356c932
             FileList.new("htmlunit/lib/runtime/*.jar") +
             FileList.new("firefox/lib/runtime/*.jar") +
             FileList.new("jobbie/lib/runtime/*.jar") +
             FileList.new("remote/client/lib/runtime/*.jar") +
             FileList.new("remote/common/lib/runtime/*.jar") +
             FileList.new("support/lib/runtime/*.jar"),
      :deps => [
                 :all
               ],
      :out  => "webdriver-all.zip")

task :release => [:common_zip, :firefox_zip, :htmlunit_zip, :ie_zip, :support_zip, :selenium_zip, :all_zip]


<|MERGE_RESOLUTION|>--- conflicted
+++ resolved
@@ -1,536 +1,432 @@
-# Build file for WebDriver. I wonder if this could be run with JRuby?
-
-require 'rake'
-require 'rake/testtask'
-require 'rake/rdoctask'
-
-require 'rake-tasks/zip.rb'
-require 'rake-tasks/c.rb'
-require 'rake-tasks/checks.rb'
-require 'rake-tasks/java.rb'
-require 'rake-tasks/mozilla.rb'
-
-task :default => [:test]
-
-# TODO(simon): All "outs" should be arrays
-
-jar(:name => "common",
-    :src  => [ "common/src/java/**/*.java" ],
-    :zip  => true,
-    :out  => "webdriver-common.jar")
-
-jar(:name => "test_common",
-    :src  => [ "common/test/java/**/*.java" ],
-<<<<<<< HEAD
-    :deps => [
-               :common,
-               "common/lib/buildtime/*.jar"
-             ],
-=======
-    :deps => [ 
-               :common,
-               "common/lib/buildtime/*.jar"
-             ],
-    :resources => [ "common/test/java/org/openqa/selenium/messages.properties" => "org/openqa/selenium/messages.properties" ],
->>>>>>> 2356c932
-    :out  => "webdriver-common-test.jar")
-
-jar(:name => "htmlunit",
-    :src  => [ "htmlunit/src/java/**/*.java" ],
-<<<<<<< HEAD
-    :deps => [
-               :common,
-               "htmlunit/lib/runtime/*.jar"
-             ],
-    :zip  => true,
-=======
-    :deps => [ 
-               :common,
-               "htmlunit/lib/runtime/*.jar"
-             ],
-    :zip  => true,             
->>>>>>> 2356c932
-    :out  => "webdriver-htmlunit.jar")
-
-test_java(:name => "test_htmlunit",
-          :src  => [ "htmlunit/test/java/**/*.java" ],
-          :deps => [
-                     :htmlunit,
-                     :test_common,
-                   ],
-          :out  => "webdriver-htmlunit-test.jar")
-
-dll(:name => "ie_dll",
-    :src  => [ "common/src/cpp/webdriver-interactions/**/*", "jobbie/src/cpp/InternetExplorerDriver/**/*" ],
-    :solution => "WebDriver.sln",
-    :out  => [ "Win32/Release/InternetExplorerDriver.dll", "x64/Release/InternetExplorerDriver.dll" ],
-    :prebuilt => "jobbie/prebuilt",
-    :spoof => true)  # Dump "spoof" files in the right place if you can't build
-
-jar(:name => "ie",
-    :src  => [ "jobbie/src/java/**/*.java" ],
-    :deps => [
-               :common,
-               :ie_dll,
-               "jobbie/lib/runtime/*.jar"
-             ],
-    :resources => [
-               {"Win32/Release/InternetExplorerDriver.dll" => "x86/InternetExplorerDriver.dll"},
-               {"x64/Release/InternetExplorerDriver.dll" => "amd64/InternetExplorerDriver.dll"},
-             ],
-<<<<<<< HEAD
-    :zip  => true,
-=======
-    :zip  => true,             
->>>>>>> 2356c932
-    :out  => "webdriver-ie.jar")
-task :jobbie => :ie
-
-test_java(:name => "test_ie",
-          :src  => [ "jobbie/test/java/**/*.java" ],
-          :deps => [
-                     :ie,
-                     :test_common
-                   ],
-          :run  => windows?,
-          :out  => "webdriver-ie-test.jar")
-<<<<<<< HEAD
-task :test_jobbie => :test_ie
-=======
-task :test_jobbie => :test_ie                  
->>>>>>> 2356c932
-
-xpt(:name => "events_xpt",
-    :src  => [ "firefox/src/cpp/webdriver-firefox/nsINativeEvents.idl" ],
-    :prebuilt => "firefox/prebuilt",
-<<<<<<< HEAD
-    :out  => "nsINativeEvents.xpt")
-
-xpt(:name => "commandProcessor_xpt",
-    :src => [ "firefox/src/extension/components/nsICommandProcessor.idl" ],
-    :prebuilt => "firefox/prebuilt",
-    :out => "nsICommandProcessor.xpt")
-
-xpi(:name => "firefox_xpi",
-    :src  => [ "firefox/src/extension" ],
-    :deps => [
-	       :commandProcessor_xpt,
-=======
-    :out  => "nsINativeEvents.xpt")    
-
-xpi(:name => "firefox_xpi",
-    :src  => [ "firefox/src/extension" ],
-    :deps => [ 
->>>>>>> 2356c932
-               :events_xpt,
-               :firefox_dll,
-               :libwebdriver_firefox,
-             ],
-    :resources => [
-<<<<<<< HEAD
-	            { "nsICommandProcessor.xpt" => "components/nsICommandProcessor.xpt" },
-=======
->>>>>>> 2356c932
-                    { "nsINativeEvents.xpt" => "components/nsINativeEvents.xpt" },
-                    { "Win32/Release/webdriver-firefox.dll" => "platform/WINNT_x86-msvc/components/webdriver-firefox.dll" },
-                    { "linux/Release/libwebdriver-firefox.so" => "platform/Linux_x86-gcc3/components/libwebdriver-firefox.so" },
-                    { "linux64/Release/libwebdriver-firefox.so" => "platform/Linux_x86_64-gcc3/components/libwebdriver-firefox.so" },
-                  ],
-    :out  => "webdriver-extension.zip")
-
-dll(:name => "firefox_dll",
-    :src  => [ "common/src/cpp/webdriver-interactions/**/*", "jobbie/src/cpp/webdriver-firefox/**/*" ],
-    :solution => "WebDriver.sln",
-    :out  => [ "Win32/Release/webdriver-firefox.dll" ],
-    :deps  => [ 
-                :events_xpt,
-              ],
-    :prebuilt => "firefox/prebuilt",
-    :spoof => true)  # Dump "spoof" files in the right place if you can't build
-
-dll(:name => "libnoblur_so_64",
-    :src  => FileList['firefox/src/cpp/linux-specific/*.c'],
-    :arch => "amd64",
-    :prebuilt => "firefox/prebuilt",
-<<<<<<< HEAD
-    :out  => "linux64/Release/x_ignore_nofocus.so")
-=======
-    :out  => "linux64/Release/x_ignore_nofocus64.so")
->>>>>>> 2356c932
-
-dll(:name => "libnoblur_so",
-    :src  => FileList['firefox/src/cpp/linux-specific/*.c'],
-    :arch => "i386",
-    :prebuilt => "firefox/prebuilt",
-    :out  => "linux/Release/x_ignore_nofocus.so")
-
-task :libnoblur => [:libnoblur_so, :libnoblur_so_64]
-
-gecko_sdk = "third_party/gecko-1.9.0.11/linux/"
-
-dll(:name => "libwebdriver_firefox_so",
-    :src  => FileList.new('common/src/cpp/webdriver-interactions/*_linux.cpp') +
-             FileList.new('firefox/src/cpp/webdriver-firefox/*.cpp'),
-    :arch => "i386",
-    :args => " -DXPCOM_GLUE  -DXPCOM_GLUE_USE_NSPR -I common/src/cpp/webdriver-interactions -I #{gecko_sdk}include -I /usr/include/nspr " + "`pkg-config gtk+-2.0 --cflags`",
-    :link_args => "-fno-rtti -fno-exceptions -shared  -fPIC -L/usr/lib32 -L#{gecko_sdk}lib -L#{gecko_sdk}bin -Wl,-rpath-link,#{gecko_sdk}bin -lxpcomglue_s -lxpcom -lnspr4 -lrt " + "`pkg-config gtk+-2.0 --libs`",
-    :prebuilt => "firefox/prebuilt",
-    :out  => "linux/Release/libwebdriver-firefox.so")
-
-# There is no official 64 bit gecko SDK. Fall back to trying to use the one on 
-# system, but be ready for this to fail. I have a Ubuntu machine, so that's 
-# what I'm basing this on. I understand that's a Bad Idea
-
-gecko_devels = FileList.new("/usr/lib/xulrunner-devel-1.9.*/sdk")
-local_gecko = gecko_devels.empty? ? "" : gecko_devels.to_a[0] + "/" 
-
-dll(:name => "libwebdriver_firefox_so64",
-    :src  => FileList.new('common/src/cpp/webdriver-interactions/*_linux.cpp') + FileList.new('firefox/src/cpp/webdriver-firefox/native_events.cpp'),
-    :arch => "amd64",
-    :args => " -DXPCOM_GLUE  -DXPCOM_GLUE_USE_NSPR -fPIC -fshort-wchar -I common/src/cpp/webdriver-interactions -I #{local_gecko}include -I /usr/include/nspr `pkg-config gtk+-2.0 --cflags` ",
-<<<<<<< HEAD
-    :link_args => "-Wall -Os -L#{local_gecko}lib -L#{local_gecko}bin -Wl,-rpath-link,#{local_gecko}bin -lxpcomglue_s -lxpcom -lnspr4 -lrt `pkg-config gtk+-2.0 --libs` -fno-rtti -fno-exceptions -shared  -fPIC",
-=======
-    :link_args => "-Wall -Os -L#{local_gecko}lib -L{local_gecko}bin -Wl,-rpath-link,#{local_gecko}bin -lxpcomglue_s -lxpcom -lnspr4 -lrt `pkg-config gtk+-2.0 --libs` -fno-rtti -fno-exceptions -shared  -fPIC",
->>>>>>> 2356c932
-    :prebuilt => "firefox/prebuilt",
-    :out  => "linux64/Release/libwebdriver-firefox.so")
-
-task :libwebdriver_firefox => [:libwebdriver_firefox_so, :libwebdriver_firefox_so64]
-
-jar(:name => "firefox",
-    :src  => [ "firefox/src/java/**/*.java" ],
-    :deps => [
-               :common,
-               :firefox_xpi,
-               :libnoblur,
-               "firefox/lib/runtime/*.jar"
-             ],
-    :resources => [ 
-                    "webdriver-extension.zip",
-                    { "linux/Release/x_ignore_nofocus.so" => "x86/x_ignore_nofocus.so" },
-<<<<<<< HEAD
-                    { "linux64/Release/x_ignore_nofocus.so" => "amd64/x_ignore_nofocus.so" }
-                  ],
-    :zip  => true,
-=======
-                    { "linux64/Release/x_ignore_nofocus64.so" => "amd64/x_ignore_nofocus64.so" }
-                  ],
-    :zip  => true,    
->>>>>>> 2356c932
-    :out  => "webdriver-firefox.jar")
-
-test_java(:name => "test_firefox",
-          :src  => [ "firefox/test/java/**/*.java" ],
-          :deps => [
-                     :firefox,
-                     :test_common,
-                   ],
-          :out  => "webdriver-firefox-test.jar")
-
-jar(:name => "selenium",
-    :src  => [ "selenium/src/java/**/*.java" ],
-    :deps => [
-               :ie,
-               :firefox,
-               :support,
-               "selenium/lib/runtime/*.jar"
-             ],
-    :resources => [
-                    { "selenium/src/java/org/openqa/selenium/internal/injectableSelenium.js", "org/openqa/selenium/internal/injectableSelenium.js" },
-                    { "selenium/src/java/org/openqa/selenium/internal/htmlutils.js", "org/openqa/selenium/internal/htmlutils.js" }
-                  ],
-<<<<<<< HEAD
-    :zip  => true,
-    :out => "webdriver-selenium.jar" )
-
-=======
-    :zip  => true,                  
-    :out => "webdriver-selenium.jar" )
-    
->>>>>>> 2356c932
-test_java(:name => "test_selenium",
-          :src  => [ "selenium/test/java/**/*.java" ],
-          :deps => [
-                     :test_common,
-                     :htmlunit,
-                     :selenium,
-                     "selenium/lib/buildtime/*.jar",
-                   ],
-          :main => "org.testng.TestNG",
-          :args => "selenium/test/java/webdriver-selenium-suite.xml",
-          :out  => "webdriver-selenium-test.jar")
-
-jar(:name => "support",
-    :src  => [ "support/src/java/**/*.java" ],
-    :deps => [
-               :common,
-               "support/lib/runtime/*.jar"
-             ],
-<<<<<<< HEAD
-    :zip  => true,
-    :out  => "webdriver-support.jar")
-
-=======
-    :zip  => true,             
-    :out  => "webdriver-support.jar")
-    
->>>>>>> 2356c932
-test_java(:name => "test_support",
-          :src  => [ "support/test/java/**/*.java" ],
-          :deps => [
-                     :support,
-                     :test_common,
-                   ],
-          :out  => "webdriver-support-test.jar")
-
-jar(:name => "remote_client",
-    :src  => [ "remote/client/src/java/**/*.java", "remote/common/src/java/**/*.java" ],
-    :deps => [
-               :common,
-               "remote/common/lib/runtime/*.jar",
-               "remote/client/lib/runtime/*.jar",
-             ],
-<<<<<<< HEAD
-    :zip  => true,
-    :out  => "webdriver-remote-client.jar")
-
-=======
-    :zip  => true,             
-    :out  => "webdriver-remote-client.jar")
-    
->>>>>>> 2356c932
-jar(:name => "remote_server",
-    :src  => [ "remote/server/src/java/**/*.java", "remote/common/src/java/**/*.java" ],
-    :deps => [
-               :htmlunit,
-               :ie,
-               :firefox,
-               :support,
-               "remote/common/lib/runtime/*.jar",
-               "remote/server/lib/runtime/*.jar"
-             ],
-    :out  => "webdriver-remote-server.jar")
-
-test_java(:name => "test_remote",
-<<<<<<< HEAD
-          :src  => [
-=======
-          :src  => [ 
->>>>>>> 2356c932
-                     "remote/common/test/java/**/*.java",
-                     "remote/client/test/java/**/*.java",
-                     "remote/server/test/java/**/*.java"
-                   ],
-          :deps => [
-                     :test_common,
-                     :remote_client,
-                     :remote_server
-                   ],
-          :out => "webdriver-remote-test.jar")
-
-task :remote => [:remote_server, :remote_client]
-<<<<<<< HEAD
-
-jar(:name => "jsapi",
-    :src => [ "remote/server/test/java/**/JsApiTestServer.java" ],
-    :deps => [ :firefox, :test_common ],
-    :out => "webdriver-jsapi.jar")
-
-test_java(:name => "test_jsapi",
-          :src => [ "remote/server/test/java/**/JsApiTestSuite.java" ],
-          :deps => [ :jsapi ],
-          :out  => "webdriver-jsapi-test.jar")
-
-task :build => [:common, :htmlunit, :firefox, :ie, :iphone, :support, :remote, :selenium]
-task :test => [:test_htmlunit, :test_firefox, :test_ie, :test_iphone, :test_support, :test_remote, :test_selenium, :test_jsapi]
-
-=======
-task :build => [:common, :htmlunit, :firefox, :ie, :iphone, :support, :remote, :selenium]
-task :test => [:test_htmlunit, :test_firefox, :test_ie, :test_iphone, :test_support, :test_remote, :test_selenium]
-
-
-
-dll(:name => "chrome_dll",
-    :src  => [ "common/src/cpp/webdriver-interactions/**/*", "chome/src/cpp/**/*.*" ],
-    :solution => "WebDriver.sln",
-    :out  => [ "Win32/Release/npchromedriver.dll", "x64/Release/npchromedriver.dll" ],
-    :prebuilt => "chrome/prebuilt")
-
-xpi(:name => "chrome_extension",
-    :src  => [ "chrome/src/extension" ],
-    :deps => [ :chrome_dll ],
-    :resources => [
-                     { "Win32/Release/npchromedriver.dll" => "npchromedriver.dll" }
-                  ],
-    :out => "chrome-extension.zip")
-
-xpi(:name => "firefox_xpi",
-    :src  => [ "firefox/src/extension" ],
-    :deps => [ 
-               :events_xpt,
-               :firefox_dll,
-               :libwebdriver_firefox,
-             ],
-    :resources => [
-                    { "nsINativeEvents.xpt" => "components/nsINativeEvents.xpt" },
-                    { "Win32/Release/webdriver-firefox.dll" => "platform/WINNT_x86-msvc/components/webdriver-firefox.dll" },
-                    { "linux/Release/libwebdriver-firefox.so" => "platform/Linux_x86-gcc3/components/libwebdriver-firefox.so" },
-                    { "linux64/Release/libwebdriver-firefox.so" => "platform/Linux_x86_64-gcc3/components/libwebdriver-firefox.so" },
-                  ],
-    :out  => "webdriver-extension.zip")
-    
-jar(:name => "chrome",
-    :src  => [ "chrome/src/java/**/*.java" ],
-    :deps => [
-               :common,
-               :remote_client,
-               :chrome_extension
-             ],
-    :resources => [ "chrome-extension.zip" ],
-    :zip  => true,
-    :out  => "webdriver-chrome.jar")
-
-test_java(:name => "test_chrome",
-          :src  => [ "chrome/test/java/**/*.java" ],
-          :deps => [
-                     :chrome,
-                     :test_common,
-                     :test_remote
-                   ],
-          :out  => "webdriver-chrome-test.jar")
-    
->>>>>>> 2356c932
-task :clean do
-  rm_rf 'build/'
-end
-
-task :javadocs => [:common, :firefox, :htmlunit, :jobbie, :remote, :support] do
-  mkdir_p "build/javadoc"
-   sourcepath = ""
-   classpath = "support/lib/runtime/hamcrest-all-1.1.jar"
-   %w(common firefox jobbie htmlunit support remote/common remote/client).each do |m|
-     sourcepath += ":#{m}/src/java"
-   end
-   cmd = "javadoc -d build/javadoc -sourcepath #{sourcepath} -classpath #{classpath} -subpackages org.openqa.selenium"
-  sh cmd
-end
-
-task :test_firefox_py => :test_firefox do
-  if python? then
-    sh "python py_test.py", :verbose => true
-  end
-end
-
-task :iphone => [:iphone_server, :iphone_client]
-
-# Place-holder tasks
-task :iphone_client
-task :test_iphone_client
-task :test_iphone => [:test_iphone_server, :test_iphone_client, :remote_client]
-
-#### iPhone ####
-task :iphone_server => FileList['iphone/src/objc/**'] do
-  if iPhoneSDKPresent? then
-    puts "Building iWebDriver iphone app"
-    sh "cd iphone && xcodebuild -sdk iphonesimulator2.2 ARCHS=i386 -target iWebDriver >/dev/null", :verbose => false
-  else
-    puts "XCode not found. Not building the iphone driver."
-  end
-end
-
-# This does not depend on :iphone_server because the dependancy is specified in xcode
-task :test_iphone_server do
-  if iPhoneSDKPresent? then
-    sh "cd iphone && xcodebuild -sdk iphonesimulator2.2 ARCHS=i386 -target Tests"
-  else
-    puts "XCode not found. Not testing the iphone driver."
-  end
-end
-
-def version
-  `svn info | grep Revision | awk -F: '{print $2}' | tr -d '[:space:]' | tr -d '\n'`
-end
-
-task :remote_release => [:remote] do
-  mkdir_p "build/dist/remote_client"
-
-  cp 'remote/build/webdriver-remote-client.jar', 'build/dist/remote_client'
-  cp 'remote/build/webdriver-remote-common.jar', 'build/dist/remote_client'
-  cp 'common/build/webdriver-common.jar', 'build/dist/remote_client'
-
-  cp Dir.glob('remote/common/lib/runtime/*.jar'), 'build/dist/remote_client'
-  cp Dir.glob('remote/client/lib/runtime/*.jar'), 'build/dist/remote_client'
-
-  sh "cd build/dist && zip -r webdriver-remote-client-#{version}.zip remote_client/*"
-  rm_rf "build/dist/remote_client"
-
-  mkdir_p "build/dist/remote_server"
-
-  cp 'remote/build/webdriver-remote-server.jar', 'build/dist/remote_server'
-  cp 'remote/build/webdriver-remote-common.jar', 'build/dist/remote_server'
-  cp 'common/build/webdriver-common.jar', 'build/dist/remote_server'
-
-  cp Dir.glob('remote/common/lib/runtime/*.jar'), 'build/dist/remote_server'
-  cp Dir.glob('remote/server/lib/runtime/*.jar'), 'build/dist/remote_server'
-
-  rm Dir.glob('build/dist/remote_server/servlet*.jar')
-
-  sh "cd build/dist && zip -r webdriver-remote-server-#{version}.zip remote_server/*"
-  rm_rf "build/dist/remote_server"
-end
-
-# TODO(simon): This should pick up the "out" files from the deps
-uber_jar(:name => "all",
-         :src  => [
-<<<<<<< HEAD
-                    "build/webdriver-common.jar",
-                    "build/webdriver-htmlunit.jar",
-                    "build/webdriver-firefox.jar",
-=======
-                    "build/webdriver-htmlunit.jar",
-                    "build/webdriver-firefox.jar",                    
->>>>>>> 2356c932
-                    "build/webdriver-ie.jar",
-                    "build/webdriver-remote-client.jar",
-                    "build/webdriver-support.jar",
-                  ],
-         :deps => [
-<<<<<<< HEAD
-                    :common,
-=======
->>>>>>> 2356c932
-                    :htmlunit,
-                    :ie,
-                    :firefox,
-                    :remote_client,
-                    :support
-                  ],
-         :out  => "webdriver-all.jar")
-<<<<<<< HEAD
-
-zip(:name => "all_zip",
-    :src  => [
-               "build/webdriver-all.jar",
-             ] +
-=======
-         
-zip(:name => "all_zip",
-    :src  => [
-               "build/webdriver-all.jar",
-             ] + 
->>>>>>> 2356c932
-             FileList.new("htmlunit/lib/runtime/*.jar") +
-             FileList.new("firefox/lib/runtime/*.jar") +
-             FileList.new("jobbie/lib/runtime/*.jar") +
-             FileList.new("remote/client/lib/runtime/*.jar") +
-             FileList.new("remote/common/lib/runtime/*.jar") +
-             FileList.new("support/lib/runtime/*.jar"),
-      :deps => [
-                 :all
-               ],
-      :out  => "webdriver-all.zip")
-
-task :release => [:common_zip, :firefox_zip, :htmlunit_zip, :ie_zip, :support_zip, :selenium_zip, :all_zip]
-
-
+# Build file for WebDriver. I wonder if this could be run with JRuby?
+
+require 'rake'
+require 'rake/testtask'
+require 'rake/rdoctask'
+
+require 'rake-tasks/zip.rb'
+require 'rake-tasks/c.rb'
+require 'rake-tasks/checks.rb'
+require 'rake-tasks/java.rb'
+require 'rake-tasks/mozilla.rb'
+
+task :default => [:test]
+
+# TODO(simon): All "outs" should be arrays
+
+jar(:name => "common",
+    :src  => [ "common/src/java/**/*.java" ],
+    :zip  => true,
+    :out  => "webdriver-common.jar")
+
+jar(:name => "test_common",
+    :src  => [ "common/test/java/**/*.java" ],
+    :deps => [
+               :common,
+               "common/lib/buildtime/*.jar"
+             ],
+    :resources => [ "common/test/java/org/openqa/selenium/messages.properties" => "org/openqa/selenium/messages.properties" ],
+    :out  => "webdriver-common-test.jar")
+
+jar(:name => "htmlunit",
+    :src  => [ "htmlunit/src/java/**/*.java" ],
+    :deps => [
+               :common,
+               "htmlunit/lib/runtime/*.jar"
+             ],
+    :zip  => true,
+    :out  => "webdriver-htmlunit.jar")
+
+test_java(:name => "test_htmlunit",
+          :src  => [ "htmlunit/test/java/**/*.java" ],
+          :deps => [
+                     :htmlunit,
+                     :test_common,
+                   ],
+          :out  => "webdriver-htmlunit-test.jar")
+
+dll(:name => "ie_dll",
+    :src  => [ "common/src/cpp/webdriver-interactions/**/*", "jobbie/src/cpp/InternetExplorerDriver/**/*" ],
+    :solution => "WebDriver.sln",
+    :out  => [ "Win32/Release/InternetExplorerDriver.dll", "x64/Release/InternetExplorerDriver.dll" ],
+    :prebuilt => "jobbie/prebuilt",
+    :spoof => true)  # Dump "spoof" files in the right place if you can't build
+
+jar(:name => "ie",
+    :src  => [ "jobbie/src/java/**/*.java" ],
+    :deps => [
+               :common,
+               :ie_dll,
+               "jobbie/lib/runtime/*.jar"
+             ],
+    :resources => [
+               {"Win32/Release/InternetExplorerDriver.dll" => "x86/InternetExplorerDriver.dll"},
+               {"x64/Release/InternetExplorerDriver.dll" => "amd64/InternetExplorerDriver.dll"},
+             ],
+    :zip  => true,
+    :out  => "webdriver-ie.jar")
+task :jobbie => :ie
+
+test_java(:name => "test_ie",
+          :src  => [ "jobbie/test/java/**/*.java" ],
+          :deps => [
+                     :ie,
+                     :test_common
+                   ],
+          :run  => windows?,
+          :out  => "webdriver-ie-test.jar")
+task :test_jobbie => :test_ie
+
+xpt(:name => "events_xpt",
+    :src  => [ "firefox/src/cpp/webdriver-firefox/nsINativeEvents.idl" ],
+    :prebuilt => "firefox/prebuilt",
+    :out  => "nsINativeEvents.xpt")
+
+xpt(:name => "commandProcessor_xpt",
+    :src => [ "firefox/src/extension/components/nsICommandProcessor.idl" ],
+    :prebuilt => "firefox/prebuilt",
+    :out => "nsICommandProcessor.xpt")
+
+task :clean do
+  rm_rf 'build/'
+end
+
+xpi(:name => "firefox_xpi",
+    :src  => [ "firefox/src/extension" ],
+    :deps => [
+	       :commandProcessor_xpt,
+               :events_xpt,
+               :firefox_dll,
+               :libwebdriver_firefox,
+             ],
+    :resources => [
+	            { "nsICommandProcessor.xpt" => "components/nsICommandProcessor.xpt" },
+                    { "nsINativeEvents.xpt" => "components/nsINativeEvents.xpt" },
+                    { "Win32/Release/webdriver-firefox.dll" => "platform/WINNT_x86-msvc/components/webdriver-firefox.dll" },
+                    { "linux/Release/libwebdriver-firefox.so" => "platform/Linux_x86-gcc3/components/libwebdriver-firefox.so" },
+                    { "linux64/Release/libwebdriver-firefox.so" => "platform/Linux_x86_64-gcc3/components/libwebdriver-firefox.so" },
+                  ],
+    :out  => "webdriver-extension.zip")
+
+dll(:name => "firefox_dll",
+    :src  => [ "common/src/cpp/webdriver-interactions/**/*", "jobbie/src/cpp/webdriver-firefox/**/*" ],
+    :solution => "WebDriver.sln",
+    :out  => [ "Win32/Release/webdriver-firefox.dll" ],
+    :deps  => [ 
+                :events_xpt,
+              ],
+    :prebuilt => "firefox/prebuilt",
+    :spoof => true)  # Dump "spoof" files in the right place if you can't build
+
+dll(:name => "libnoblur_so_64",
+    :src  => FileList['firefox/src/cpp/linux-specific/*.c'],
+    :arch => "amd64",
+    :prebuilt => "firefox/prebuilt",
+    :out  => "linux64/Release/x_ignore_nofocus.so")
+
+dll(:name => "libnoblur_so",
+    :src  => FileList['firefox/src/cpp/linux-specific/*.c'],
+    :arch => "i386",
+    :prebuilt => "firefox/prebuilt",
+    :out  => "linux/Release/x_ignore_nofocus.so")
+
+task :libnoblur => [:libnoblur_so, :libnoblur_so_64]
+
+gecko_sdk = "third_party/gecko-1.9.0.11/linux/"
+
+dll(:name => "libwebdriver_firefox_so",
+    :src  => FileList.new('common/src/cpp/webdriver-interactions/*_linux.cpp') +
+             FileList.new('firefox/src/cpp/webdriver-firefox/*.cpp'),
+    :arch => "i386",
+    :args => " -DXPCOM_GLUE  -DXPCOM_GLUE_USE_NSPR -I common/src/cpp/webdriver-interactions -I #{gecko_sdk}include -I /usr/include/nspr " + "`pkg-config gtk+-2.0 --cflags`",
+    :link_args => "-fno-rtti -fno-exceptions -shared  -fPIC -L/usr/lib32 -L#{gecko_sdk}lib -L#{gecko_sdk}bin -Wl,-rpath-link,#{gecko_sdk}bin -lxpcomglue_s -lxpcom -lnspr4 -lrt " + "`pkg-config gtk+-2.0 --libs`",
+    :prebuilt => "firefox/prebuilt",
+    :out  => "linux/Release/libwebdriver-firefox.so")
+
+# There is no official 64 bit gecko SDK. Fall back to trying to use the one on 
+# system, but be ready for this to fail. I have a Ubuntu machine, so that's 
+# what I'm basing this on. I understand that's a Bad Idea
+
+gecko_devels = FileList.new("/usr/lib/xulrunner-devel-1.9.*/sdk")
+local_gecko = gecko_devels.empty? ? "" : gecko_devels.to_a[0] + "/" 
+
+dll(:name => "libwebdriver_firefox_so64",
+    :src  => FileList.new('common/src/cpp/webdriver-interactions/*_linux.cpp') + FileList.new('firefox/src/cpp/webdriver-firefox/native_events.cpp'),
+    :arch => "amd64",
+    :args => " -DXPCOM_GLUE  -DXPCOM_GLUE_USE_NSPR -fPIC -fshort-wchar -I common/src/cpp/webdriver-interactions -I #{local_gecko}include -I /usr/include/nspr `pkg-config gtk+-2.0 --cflags` ",
+    :link_args => "-Wall -Os -L#{local_gecko}lib -L#{local_gecko}bin -Wl,-rpath-link,#{local_gecko}bin -lxpcomglue_s -lxpcom -lnspr4 -lrt `pkg-config gtk+-2.0 --libs` -fno-rtti -fno-exceptions -shared  -fPIC",
+    :prebuilt => "firefox/prebuilt",
+    :out  => "linux64/Release/libwebdriver-firefox.so")
+
+task :libwebdriver_firefox => [:libwebdriver_firefox_so, :libwebdriver_firefox_so64]
+
+jar(:name => "firefox",
+    :src  => [ "firefox/src/java/**/*.java" ],
+    :deps => [
+               :common,
+               :firefox_xpi,
+               :libnoblur,
+               "firefox/lib/runtime/*.jar"
+             ],
+    :resources => [ 
+                    "webdriver-extension.zip",
+                    { "linux/Release/x_ignore_nofocus.so" => "x86/x_ignore_nofocus.so" },
+                    { "linux64/Release/x_ignore_nofocus.so" => "amd64/x_ignore_nofocus.so" }
+                  ],
+    :zip  => true,
+    :out  => "webdriver-firefox.jar")
+
+test_java(:name => "test_firefox",
+          :src  => [ "firefox/test/java/**/*.java" ],
+          :deps => [
+                     :firefox,
+                     :test_common,
+                   ],
+          :out  => "webdriver-firefox-test.jar")
+
+jar(:name => "selenium",
+    :src  => [ "selenium/src/java/**/*.java" ],
+    :deps => [
+               :ie,
+               :firefox,
+               :support,
+               "selenium/lib/runtime/*.jar"
+             ],
+    :resources => [
+                    { "selenium/src/java/org/openqa/selenium/internal/injectableSelenium.js", "org/openqa/selenium/internal/injectableSelenium.js" },
+                    { "selenium/src/java/org/openqa/selenium/internal/htmlutils.js", "org/openqa/selenium/internal/htmlutils.js" }
+                  ],
+    :zip  => true,
+    :out => "webdriver-selenium.jar" )
+
+test_java(:name => "test_selenium",
+          :src  => [ "selenium/test/java/**/*.java" ],
+          :deps => [
+                     :test_common,
+                     :htmlunit,
+                     :selenium,
+                     "selenium/lib/buildtime/*.jar",
+                   ],
+          :main => "org.testng.TestNG",
+          :args => "selenium/test/java/webdriver-selenium-suite.xml",
+          :out  => "webdriver-selenium-test.jar")
+
+jar(:name => "support",
+    :src  => [ "support/src/java/**/*.java" ],
+    :deps => [
+               :common,
+               "support/lib/runtime/*.jar"
+             ],
+    :zip  => true,
+    :out  => "webdriver-support.jar")
+
+test_java(:name => "test_support",
+          :src  => [ "support/test/java/**/*.java" ],
+          :deps => [
+                     :support,
+                     :test_common,
+                   ],
+          :out  => "webdriver-support-test.jar")
+
+jar(:name => "remote_client",
+    :src  => [ "remote/client/src/java/**/*.java", "remote/common/src/java/**/*.java" ],
+    :deps => [
+               :common,
+               "remote/common/lib/runtime/*.jar",
+               "remote/client/lib/runtime/*.jar",
+             ],
+    :zip  => true,
+    :out  => "webdriver-remote-client.jar")
+
+jar(:name => "remote_server",
+    :src  => [ "remote/server/src/java/**/*.java", "remote/common/src/java/**/*.java" ],
+    :deps => [
+               :htmlunit,
+               :ie,
+               :firefox,
+               :support,
+               "remote/common/lib/runtime/*.jar",
+               "remote/server/lib/runtime/*.jar"
+             ],
+    :out  => "webdriver-remote-server.jar")
+
+test_java(:name => "test_remote",
+          :src  => [
+                     "remote/common/test/java/**/*.java",
+                     "remote/client/test/java/**/*.java",
+                     "remote/server/test/java/**/*.java"
+                   ],
+          :deps => [
+                     :test_common,
+                     :remote_client,
+                     :remote_server
+                   ],
+          :out => "webdriver-remote-test.jar")
+
+task :remote => [:remote_server, :remote_client]
+
+dll(:name => "chrome_dll",
+    :src  => [ "common/src/cpp/webdriver-interactions/**/*", "chome/src/cpp/**/*" ],
+    :solution => "WebDriver.sln",
+    :out  => [ "Win32/Release/npchromedriver.dll", "x64/Release/npchromedriver.dll" ],
+    :prebuilt => "chrome/prebuilt")
+
+xpi(:name => "chrome_extension",
+    :src  => [ "chrome/src/extension" ],
+    :deps => [ :chrome_dll ],
+    :resources => [
+                     { "Win32/Release/npchromedriver.dll" => "npchromedriver.dll" }
+                  ],
+    :out => "chrome-extension.zip")
+
+    jar(:name => "chrome",
+    :src  => [ "chrome/src/java/**/*.java" ],
+    :deps => [
+               :common,
+               :remote_client,
+               :chrome_extension,
+               "remote/common/lib/runtime/*.jar"
+             ],
+    :resources => [ "chrome-extension.zip" ],
+    :zip  => true,
+    :out  => "webdriver-chrome.jar")
+
+test_java(:name => "test_chrome",
+          :src  => [ "chrome/test/java/**/*.java" ],
+          :deps => [
+                     :chrome,
+                     :test_common,
+                     :test_remote
+                   ],
+          :out  => "webdriver-chrome-test.jar")
+
+jar(:name => "jsapi",
+    :src => [ "remote/server/test/java/**/JsApiTestServer.java" ],
+    :deps => [ :firefox, :test_common ],
+    :out => "webdriver-jsapi.jar")
+
+test_java(:name => "test_jsapi",
+          :src => [ "remote/server/test/java/**/JsApiTestSuite.java" ],
+          :deps => [ :jsapi ],
+          :out  => "webdriver-jsapi-test.jar")
+
+task :build => [:common, :htmlunit, :firefox, :ie, :iphone, :support, :remote, :chrome, :selenium]
+task :test => [:test_htmlunit, :test_firefox, :test_ie, :test_iphone, :test_support, :test_remote, :test_jsapi, :test_chrome, :test_selenium]
+
+task :clean do
+  rm_rf 'build/'
+end
+
+task :javadocs => [:common, :firefox, :htmlunit, :jobbie, :remote, :support, :chrome] do
+  mkdir_p "build/javadoc"
+   sourcepath = ""
+   classpath = "support/lib/runtime/hamcrest-all-1.1.jar"
+   %w(common firefox jobbie htmlunit support remote/common remote/client chrome).each do |m|
+     sourcepath += ":#{m}/src/java"
+   end
+   cmd = "javadoc -d build/javadoc -sourcepath #{sourcepath} -classpath #{classpath} -subpackages org.openqa.selenium"
+  sh cmd
+end
+
+task :test_firefox_py => :test_firefox do
+  if python? then
+    sh "python py_test.py", :verbose => true
+  end
+end
+
+task :iphone => [:iphone_server, :iphone_client]
+
+# Place-holder tasks
+task :iphone_client
+task :test_iphone_client
+task :test_iphone => [:test_iphone_server, :test_iphone_client, :remote_client]
+
+#### iPhone ####
+task :iphone_server => FileList['iphone/src/objc/**'] do
+  if iPhoneSDKPresent? then
+    puts "Building iWebDriver iphone app"
+    sh "cd iphone && xcodebuild -sdk iphonesimulator2.2 ARCHS=i386 -target iWebDriver >/dev/null", :verbose => false
+  else
+    puts "XCode not found. Not building the iphone driver."
+  end
+end
+
+# This does not depend on :iphone_server because the dependancy is specified in xcode
+task :test_iphone_server do
+  if iPhoneSDKPresent? then
+    sh "cd iphone && xcodebuild -sdk iphonesimulator2.2 ARCHS=i386 -target Tests"
+  else
+    puts "XCode not found. Not testing the iphone driver."
+  end
+end
+
+def version
+  `svn info | grep Revision | awk -F: '{print $2}' | tr -d '[:space:]' | tr -d '\n'`
+end
+
+task :remote_release => [:remote] do
+  mkdir_p "build/dist/remote_client"
+
+  cp 'remote/build/webdriver-remote-client.jar', 'build/dist/remote_client'
+  cp 'remote/build/webdriver-remote-common.jar', 'build/dist/remote_client'
+  cp 'common/build/webdriver-common.jar', 'build/dist/remote_client'
+
+  cp Dir.glob('remote/common/lib/runtime/*.jar'), 'build/dist/remote_client'
+  cp Dir.glob('remote/client/lib/runtime/*.jar'), 'build/dist/remote_client'
+
+  sh "cd build/dist && zip -r webdriver-remote-client-#{version}.zip remote_client/*"
+  rm_rf "build/dist/remote_client"
+
+  mkdir_p "build/dist/remote_server"
+
+  cp 'remote/build/webdriver-remote-server.jar', 'build/dist/remote_server'
+  cp 'remote/build/webdriver-remote-common.jar', 'build/dist/remote_server'
+  cp 'common/build/webdriver-common.jar', 'build/dist/remote_server'
+
+  cp Dir.glob('remote/common/lib/runtime/*.jar'), 'build/dist/remote_server'
+  cp Dir.glob('remote/server/lib/runtime/*.jar'), 'build/dist/remote_server'
+
+  rm Dir.glob('build/dist/remote_server/servlet*.jar')
+
+  sh "cd build/dist && zip -r webdriver-remote-server-#{version}.zip remote_server/*"
+  rm_rf "build/dist/remote_server"
+end
+
+# TODO(simon): This should pick up the "out" files from the deps
+uber_jar(:name => "all",
+         :src  => [
+                    "build/webdriver-common.jar",
+                    "build/webdriver-htmlunit.jar",
+                    "build/webdriver-firefox.jar",
+                    "build/webdriver-ie.jar",
+                    "build/webdriver-remote-client.jar",
+                    "build/webdriver-support.jar",
+                  ],
+         :deps => [
+                    :common,
+                    :htmlunit,
+                    :ie,
+                    :firefox,
+                    :remote_client,
+                    :support
+                  ],
+         :out  => "webdriver-all.jar")
+
+zip(:name => "all_zip",
+    :src  => [
+               "build/webdriver-all.jar",
+             ] +
+             FileList.new("htmlunit/lib/runtime/*.jar") +
+             FileList.new("firefox/lib/runtime/*.jar") +
+             FileList.new("jobbie/lib/runtime/*.jar") +
+             FileList.new("remote/client/lib/runtime/*.jar") +
+             FileList.new("remote/common/lib/runtime/*.jar") +
+             FileList.new("support/lib/runtime/*.jar"),
+      :deps => [
+                 :all
+               ],
+      :out  => "webdriver-all.zip")
+
+task :release => [:common_zip, :firefox_zip, :htmlunit_zip, :ie_zip, :support_zip, :selenium_zip, :all_zip]
+
+